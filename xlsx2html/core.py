import io
from collections import defaultdict
from typing import List

import openpyxl
import six
from openpyxl.chart.shapes import GraphicalProperties
from openpyxl.drawing.image import Image
from openpyxl.drawing.spreadsheet_drawing import AnchorMarker
from openpyxl.styles.colors import COLOR_INDEX, aRGB_REGEX
from openpyxl.utils import rows_from_range, column_index_from_string, units
from openpyxl.worksheet.worksheet import Worksheet

from xlsx2html.compat import OPENPYXL_24
from xlsx2html.constants.border import DEFAULT_BORDER_STYLE, BORDER_STYLES
from xlsx2html.format import format_cell
from xlsx2html.utils.image import bytes_to_datauri


def render_attrs(attrs):
    if not attrs:
        return ''
    return ' '.join(['%s="%s"' % a for a in sorted(attrs.items(), key=lambda a: a[0]) if a[1]])


def render_inline_styles(styles):
    if not styles:
        return ''
    return ';'.join(
        ["%s: %s" % a for a in sorted(styles.items(), key=lambda a: a[0]) if a[1] is not None])


def normalize_color(color):
    # TODO RGBA
    rgb = None
    if color.type == 'rgb':
        rgb = color.rgb
    if color.type == 'indexed':
        try:
            rgb = COLOR_INDEX[color.indexed]
        except IndexError:
<<<<<<< HEAD
            # The indices 64 and 65 are reserved for the system foreground and background colours
            # respectively
=======
            # The indices 64 and 65 are reserved for the system
            # foreground and background colours respectively
>>>>>>> d0ef740c
            pass
        if not rgb or not aRGB_REGEX.match(rgb):
            # TODO system fg or bg
            rgb = '00000000'
    if rgb:
        return '#' + rgb[2:]
    return None


def get_border_style_from_cell(cell):
    h_styles = {}
    for b_dir in ['right', 'left', 'top', 'bottom']:
        b_s = getattr(cell.border, b_dir)
        if not b_s:
            continue
        border_style = BORDER_STYLES.get(b_s.style)
        if border_style is None and b_s.style:
            border_style = DEFAULT_BORDER_STYLE

        if not border_style:
            continue

        for k, v in border_style.items():
            h_styles['border-%s-%s' % (b_dir, k)] = v
        if b_s.color:
            h_styles['border-%s-color' % (b_dir)] = normalize_color(b_s.color)

    return h_styles


def get_styles_from_cell(cell, merged_cell_map=None, default_cell_border="none"):
    merged_cell_map = merged_cell_map or {}

    h_styles = {
        'border-collapse': 'collapse'
    }
    b_styles = get_border_style_from_cell(cell)
    if merged_cell_map:
        # TODO edged_cells
        for m_cell in merged_cell_map['cells']:
            b_styles.update(get_border_style_from_cell(m_cell))

    for b_dir in ['border-right', 'border-left', 'border-top', 'border-bottom']:
        style_tag = (b_dir + "-style")
        if (b_dir not in b_styles) and (style_tag not in b_styles):
            b_styles[b_dir] = default_cell_border
    h_styles.update(b_styles)

    if cell.alignment.horizontal:
        h_styles['text-align'] = cell.alignment.horizontal

    if cell.fill.patternType == 'solid':
        # TODO patternType != 'solid'
        h_styles['background-color'] = normalize_color(cell.fill.fgColor)
    if cell.font:
        h_styles['font-size'] = "%spx" % cell.font.sz
        if cell.font.color:
            h_styles['color'] = normalize_color(cell.font.color)
        if cell.font.b:
            h_styles['font-weight'] = 'bold'
        if cell.font.i:
            h_styles['font-style'] = 'italic'
        if cell.font.u:
            h_styles['font-decoration'] = 'underline'
    return h_styles


def get_cell_id(cell):
    return '{}!{}'.format(cell.parent.title, cell.coordinate)


def image_to_data(image: Image) -> dict:
    to: AnchorMarker = image.anchor.to
    graphicalProperties: GraphicalProperties = image.anchor.pic.graphicalProperties
    transform = graphicalProperties.transform
    # http://officeopenxml.com/drwSp-location.php
    # offsetX = units.EMU_to_pixels(transform.off.x)
    # offsetY = units.EMU_to_pixels(transform.off.y)
    # TODO recalculate to relative cell
    offsetX = offsetY = 0
    data = {
        'col': to.col + 1,
        'row': to.row,
        'offset': {
            'x': offsetX,
            'y': offsetY,
        },
        'width': units.EMU_to_pixels(transform.ext.width),
        'height': units.EMU_to_pixels(transform.ext.height),
        'src': bytes_to_datauri(image.ref, image.path),
        'style': {
            'margin-left': f'{offsetX}px',
            'margin-top': f'{offsetY}px',
            'position': 'absolute'
        }
    }
    return data


def images_to_data(ws: Worksheet):
    images: List[Image] = ws._images

    images_data = defaultdict(list)
    for _i in images:
        _id = image_to_data(_i)
        images_data[(_id['col'], _id['row'])].append(_id)
    return images_data


def worksheet_to_data(ws, locale=None, fs=None, default_cell_border="none"):
    merged_cell_map = {}
    if OPENPYXL_24:
        merged_cell_ranges = ws.merged_cell_ranges
        excluded_cells = set(ws.merged_cells)
    else:
        merged_cell_ranges = [cell_range.coord for cell_range in ws.merged_cells.ranges]
        excluded_cells = set([cell
                              for cell_range in merged_cell_ranges
                              for rows in rows_from_range(cell_range)
                              for cell in rows
                              ])

    for cell_range in merged_cell_ranges:
        cell_range_list = list(ws[cell_range])
        m_cell = cell_range_list[0][0]

        colspan = len(cell_range_list[0])
        rowspan = len(cell_range_list)
        merged_cell_map[m_cell.coordinate] = {
            'attrs': {
                'colspan': None if colspan <= 1 else colspan,
                'rowspan': None if rowspan <= 1 else rowspan,
            },
            'cells': [c for rows in cell_range_list for c in rows],
        }

        excluded_cells.remove(m_cell.coordinate)

    max_col_number = 0

    data_list = []
    for row_i, row in enumerate(ws.iter_rows()):
        data_row = []
        data_list.append(data_row)
        for col_i, cell in enumerate(row):
            row_dim = ws.row_dimensions[cell.row]

            if cell.coordinate in excluded_cells or row_dim.hidden:
                continue

            if col_i > max_col_number:
                max_col_number = col_i

            height = 19

            if row_dim.customHeight:
                height = round(row_dim.height, 2)

            f_cell = None
            if fs:
                f_cell = fs[cell.coordinate]

            cell_data = {
                'column': cell.column,
                'row': cell.row,
                'value': cell.value,
                'formatted_value': format_cell(cell, locale=locale, f_cell=f_cell),
                'attrs': {
                    'id': get_cell_id(cell)
                },
                'style': {
                    "height": f"{height}pt",
                },
            }
            merged_cell_info = merged_cell_map.get(cell.coordinate, {})
            if merged_cell_info:
                cell_data['attrs'].update(merged_cell_info['attrs'])
            cell_data['style'].update(
                get_styles_from_cell(cell, merged_cell_info, default_cell_border)
            )
            data_row.append(cell_data)

    col_list = []
    max_col_number += 1

    column_dimensions = sorted(ws.column_dimensions.items(),
                               key=lambda d: column_index_from_string(d[0]))

    for col_i, col_dim in column_dimensions:
        if not all([col_dim.min, col_dim.max]):
            continue
        width = 0.89
        if col_dim.customWidth:
            width = round(col_dim.width / 10., 2)
        col_width = 96 * width

        for _ in six.moves.range((col_dim.max - col_dim.min) + 1):
            max_col_number -= 1
            col_list.append({
                'index': col_dim.index,
                'hidden': col_dim.hidden,
                'style': {
                    "width": "{}px".format(col_width),
                }
            })
            if max_col_number < 0:
                break
    return {
        'rows': data_list,
        'cols': col_list,
        'images': images_to_data(ws),
    }


def render_table(data, append_headers, append_lineno):
    html = [
        '<table  '
        'style="border-collapse: collapse" '
        'border="0" '
        'cellspacing="0" '
        'cellpadding="0">'
        '<colgroup>'
    ]
    hidden_columns = set()
    for col in data['cols']:
        if col['hidden']:
            hidden_columns.add(col['index'])
        html.append('<col {attrs} style="{styles}">'.format(
            attrs=render_attrs(col.get('attrs')),
            styles=render_inline_styles(col.get('style')),
        ))
    html.append('</colgroup>')

    append_headers(data, html)

    for i, row in enumerate(data['rows']):
        trow = ['<tr>']
        append_lineno(trow, i)
        for cell in row:
            if cell['column'] in hidden_columns:
                continue
            images = data['images'].get((cell['column'], cell['row'])) or []
            formatted_images = []
            for img in images:
                styles = render_inline_styles(img['style'])
                img_tag = (
                    '<img width="{width}" height="{height}"'
                    'style="{styles_str}"'
                    'src="{src}"'
                    '/>'
                ).format(
                    styles_str=styles, **img)
                formatted_images.append(img_tag)
            trow.append((
                '<td {attrs_str} style="{styles_str}">'
                '{formatted_value}'
                '{formatted_images}'
                '</td>'
            ).format(
                attrs_str=render_attrs(cell['attrs']),
                styles_str=render_inline_styles(cell['style']),
                formatted_images='\n'.join(formatted_images),
                **cell))

        trow.append('</tr>')
        html.append('\n'.join(trow))
    html.append('</table>')
    return '\n'.join(html)


def render_data_to_html(data, append_headers, append_lineno):
    html = '''
    <!DOCTYPE html>
    <html lang="en">
    <head>
        <meta charset="UTF-8">
        <title>Title</title>
    </head>
    <body>
        %s
    </body>
    </html>
    '''
    return html % render_table(data, append_headers, append_lineno)


def get_sheet(wb, sheet):
    ws = wb.active
    if sheet is not None:
        try:
            ws = wb.get_sheet_by_name(sheet)
        except KeyError:
            ws = wb.worksheets[sheet]
    return ws


def xlsx2html(filepath, output=None, locale='en',
              sheet=None, parse_formula=False,
              append_headers=(lambda dumb1, dumb2: True),
              append_lineno=(lambda dumb1, dumb2: True),
              default_cell_border="none"):
    wb = openpyxl.load_workbook(filepath, data_only=True)
    ws = get_sheet(wb, sheet)

    fs = None
    if parse_formula:
        fb = openpyxl.load_workbook(filepath, data_only=False)
        fs = get_sheet(fb, sheet)

    data = worksheet_to_data(ws, locale=locale, fs=fs, default_cell_border=default_cell_border)
    html = render_data_to_html(data, append_headers, append_lineno)

    if not output:
        output = io.StringIO()
    if isinstance(output, str):
        output = open(output, 'w')
    output.write(html)
    return output<|MERGE_RESOLUTION|>--- conflicted
+++ resolved
@@ -39,13 +39,8 @@
         try:
             rgb = COLOR_INDEX[color.indexed]
         except IndexError:
-<<<<<<< HEAD
-            # The indices 64 and 65 are reserved for the system foreground and background colours
-            # respectively
-=======
             # The indices 64 and 65 are reserved for the system
             # foreground and background colours respectively
->>>>>>> d0ef740c
             pass
         if not rgb or not aRGB_REGEX.match(rgb):
             # TODO system fg or bg
